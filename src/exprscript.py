--- conflicted
+++ resolved
@@ -1150,13 +1150,7 @@
         ru = resource.getrusage(resource.RUSAGE_SELF)
         mem_factor = 1048576 / 1000 if sys.platform.startswith('linux') else 1048576
         sys.stderr.write(
-<<<<<<< HEAD
-            f'[Note] user time (seconds) = {round(ru.ru_utime, 3)}\n'
-            f'[Note] system time (seconds) = {round(ru.ru_stime, 3)}\n'
-            f'[Note] peak memory (MiB) = {round(ru.ru_maxrss / 1048576, 3)}\n'
-=======
             f'User time (seconds) = {round(ru.ru_utime, 3)}\n'
             f'System time (seconds) = {round(ru.ru_stime, 3)}\n'
             f'Peak memory (MiB) = {round(ru.ru_maxrss / mem_factor, 3)}\n'
->>>>>>> 42c05d61
         )